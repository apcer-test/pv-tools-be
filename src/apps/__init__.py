--- conflicted
+++ resolved
@@ -19,12 +19,8 @@
     MicrosoftCredentialsConfig,
     MicrosoftMailBoxConfig,
 )
-<<<<<<< HEAD
 from apps.master_modules.models import LookupModel, LookupValuesModel
 from apps.tenant.models import Tenant, TenantUsers
-=======
-from apps.tenant.models import TenantUsers
->>>>>>> 21e392a5
 from apps.user.models.user import UserModel
 from core.db import Base
 
@@ -45,13 +41,10 @@
     "TenantUsers",
     "MicrosoftCredentialsConfig",
     "MicrosoftMailBoxConfig",
-<<<<<<< HEAD
     "LookupModel",
     "LookupValuesModel",
-=======
     "Case",
     "CaseNumberConfiguration",
     "CaseNumberComponent",
     "CaseSequenceTracker",
->>>>>>> 21e392a5
 ]