from typing import TYPE_CHECKING, List

from sqlalchemy import JSON, ForeignKey, String
from sqlalchemy.orm import Mapped, mapped_column, relationship

from core.db import Base
from core.utils.mixins import TimeStampMixin, ULIDPrimaryKeyMixin, UserMixin

if TYPE_CHECKING:
    from apps.case.models.case import CaseNumberConfiguration
    from apps.mail_box_config.models.mail_box import MicrosoftMailBoxConfig
    from apps.media.models.media import Media
    from apps.users.models.user import UserRoleLink, Users


class Clients(Base, ULIDPrimaryKeyMixin, TimeStampMixin, UserMixin):
    """Represents a Client in the system.

    Attributes:
        name (str): The name of the client.
        code (str): The code of the client.
        slug (str): The slug of the client.
        description (str): The description of the client. Can be null.
        meta_data (dict): The metadata of the client. Can be null.
        media_id (str): The media id of the client. Can be null.
        is_active (bool): Whether the client is active. Default is True.
    """

    __tablename__ = "clients"

    name: Mapped[str] = mapped_column(String(128), nullable=False, unique=True)
    code: Mapped[str] = mapped_column(String(16), nullable=False, unique=True)
    slug: Mapped[str] = mapped_column(String(128), nullable=False, unique=True)
    description: Mapped[str | None] = mapped_column(String(255), nullable=True)
    meta_data: Mapped[dict | None] = mapped_column(JSON, nullable=True)
    media_id: Mapped[str | None] = mapped_column(
        ForeignKey("media.id", use_alter=True), nullable=True
    )
    is_active: Mapped[bool] = mapped_column(default=True, nullable=False)

    media: Mapped["Media"] = relationship(
        "Media", back_populates="clients", foreign_keys=[media_id]
    )

<<<<<<< HEAD
    microsoft_mail_box_configs: Mapped[List["MicrosoftMailBoxConfig"]] = relationship(
        "MicrosoftMailBoxConfig", back_populates="client", cascade="all, delete-orphan"
    )

    roles: Mapped[List["Roles"]] = relationship(
        "Roles", back_populates="client", cascade="all, delete-orphan"
    )

    modules: Mapped[List["Modules"]] = relationship(
        "Modules", back_populates="client", cascade="all, delete-orphan"
    )

    permissions: Mapped[List["Permissions"]] = relationship(
        "Permissions", back_populates="client", cascade="all, delete-orphan"
    )

=======
>>>>>>> 302e290b
    users: Mapped[List["Users"]] = relationship(
        secondary="user_role_link",
        primaryjoin="Clients.id == UserRoleLink.client_id",
        secondaryjoin="UserRoleLink.user_id == Users.id",
        viewonly=True,
    )

    user_role_links: Mapped[List["UserRoleLink"]] = relationship(
        "UserRoleLink", back_populates="client", foreign_keys="[UserRoleLink.client_id]"
    )

    case_number_configurations: Mapped[List["CaseNumberConfiguration"]] = relationship(
        "CaseNumberConfiguration", back_populates="client", cascade="all, delete-orphan"
    )<|MERGE_RESOLUTION|>--- conflicted
+++ resolved
@@ -42,25 +42,10 @@
         "Media", back_populates="clients", foreign_keys=[media_id]
     )
 
-<<<<<<< HEAD
     microsoft_mail_box_configs: Mapped[List["MicrosoftMailBoxConfig"]] = relationship(
         "MicrosoftMailBoxConfig", back_populates="client", cascade="all, delete-orphan"
     )
 
-    roles: Mapped[List["Roles"]] = relationship(
-        "Roles", back_populates="client", cascade="all, delete-orphan"
-    )
-
-    modules: Mapped[List["Modules"]] = relationship(
-        "Modules", back_populates="client", cascade="all, delete-orphan"
-    )
-
-    permissions: Mapped[List["Permissions"]] = relationship(
-        "Permissions", back_populates="client", cascade="all, delete-orphan"
-    )
-
-=======
->>>>>>> 302e290b
     users: Mapped[List["Users"]] = relationship(
         secondary="user_role_link",
         primaryjoin="Clients.id == UserRoleLink.client_id",
