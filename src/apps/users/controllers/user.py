"""Controller for user."""

import logging
from typing import Annotated

from authlib.integrations.base_client.errors import OAuthError
from fastapi import APIRouter, Body, Depends, Path, Query, Request, status
from fastapi.responses import RedirectResponse
from fastapi_pagination import Page, Params

from apps.users.constants import UserSortBy
from apps.users.models.user import Users
from apps.users.schemas.request import (
    AssignUserClientsRequest,
    CreateUserRequest,
    UpdateUserRequest,
)
from apps.users.schemas.response import (
    AssignUserClientsResponse,
    CreateUserResponse,
    ListUserResponse,
    UpdateUserResponse,
    UserResponse,
    UserStatusResponse,
)
from apps.users.services import MicrosoftSSOService, UserService
from apps.users.utils import current_user, permission_required
from config import AppEnvironment, settings
from constants.config import MICROSOFT_GENERATE_CODE_SCOPE
from core.types import Providers
from core.utils.schema import BaseResponse, SuccessResponse
from core.utils.sso_client import SSOOAuthClient

router = APIRouter(prefix="/users", tags=["User"])

logger = logging.getLogger(__name__)


@router.get(
    "/self", status_code=status.HTTP_200_OK, name="Get Self", operation_id="get-Self"
)
async def get_self(
    user: Annotated[tuple[Users, str], Depends(current_user)],
    service: Annotated[UserService, Depends()],
) -> BaseResponse[UserResponse]:
    """
    Retrieves the profile information of the currently authenticated user.

    Args:
        - client_slug (str): The client slug means client_id or name. This is required.

    Returns:
        - BaseResponse[UserResponse]: A response containing
        the user's profile information.

    Raises:
        - UserNotFoundError: If no user with the provided username is found.

    """

    return BaseResponse(
        data=await service.get_self(
            client_id=user.get("client_id"), user_id=user.get("user").id
        )
    )


@router.get(
    "",
    status_code=status.HTTP_200_OK,
    name="Get all users",
    operation_id="get-all-users",
    dependencies=[Depends(permission_required(["user"], ["user-management"]))],
)
async def get_all_users(
    param: Annotated[Params, Depends()],
    service: Annotated[UserService, Depends()],
    user: Annotated[tuple[Users, str], Depends(current_user)],
    user_ids: Annotated[list[str] | None, Query()] = None,
    search: Annotated[str | None, Query()] = None,
    role: Annotated[str | None, Query()] = None,
    user_type: Annotated[str | None, Query()] = None,
    client: Annotated[str | None, Query()] = None,
    is_active: Annotated[bool | None, Query()] = None,
    sortby: Annotated[UserSortBy | None, Query()] = None,
) -> BaseResponse[Page[ListUserResponse]]:
    """
    Retrieves a paginated list of users with optional filtering and sorting.

    Args:
      - client_slug (str): The client slug means client_id or name. This is required.
      - param (Params): Pagination parameters including page number and size.
      - user_ids (list[str] | None): Optional list of user IDs to filter.
      - username (str | None): Optional filter by username.
      - email (str | None): Optional filter by email address.
      - phone (str | None): Optional filter by phone number.
      - role (str | None): Optional filter by user role.
      - type_name (str | None): Optional filter by user type.
      - sub_type (str | None): Optional filter by user sub_type.
      - is_active (bool | None): Optional filter by active status.
      - sortby (UserSortBy | None): Optional sorting field and direction.

    Returns:
      - BaseResponse[Page[ListUserResponse]]: A paginated response containing
        a list of users matching the provided criteria.

    Raises:
      - UserNotFoundError: If no user with the provided username is found.

    """

    return BaseResponse(
        data=await service.get_all_users(
            client_id=user.get("client_id"),
            page_param=param,
            user=user.get("user").id,
            user_ids=user_ids,
            search=search,
            role_slug=role,
            user_type_slug=user_type,
            client_slug=client,
            is_active=is_active,
            sortby=sortby,
        )
    )


@router.get(
    "/self", status_code=status.HTTP_200_OK, name="Get Self", operation_id="get-Self"
)
async def get_self(
    user: Annotated[tuple[Users, str], Depends(current_user)],
    service: Annotated[UserService, Depends()],
) -> BaseResponse[UserResponse]:
    """
    Retrieves the profile information of the currently authenticated user.

    Returns:
        - BaseResponse[UserResponse]: A response containing the user's profile information.

    """

    return BaseResponse(data=await service.get_self(client_id=user.get("client_id"), user_id=user.get("user").id))


@router.get(
    "/{user_id}",
    status_code=status.HTTP_200_OK,
    name="Get user by id",
    operation_id="get-user-by-id",
)
async def get_user_by_id(
    user: Annotated[tuple[Users, str], Depends(current_user)],
    user_id: Annotated[str, Path()],
    service: Annotated[UserService, Depends()],
) -> BaseResponse[ListUserResponse]:
    """
    Retrieves detailed information about a specific user by their ID.
    """

    return BaseResponse(data=await service.get_user_by_id(client_id=user.get("client_id"), user_id=user_id))


@router.get(
    "/openid/login/{provider}/{client_id}",
    status_code=status.HTTP_200_OK,
    response_description="",
    name="login",
    description="endpoint for login using provider",
    operation_id="sso_login",
)
async def login_by_provider(
    request: Request,
    provider: Annotated[Providers, Path()],
    client_id: Annotated[str, Path()],
) -> RedirectResponse:
    """
    Open api provider login function
    """
    try:
        match provider:
            case Providers.MICROSOFT:
                if settings.ENV == AppEnvironment.LOCAL:
                    redirect_uri = request.url_for(
                        "sso_auth_callback", provider=provider.value
                    )
                else:
                    redirect_uri = f"{settings.SOCIAL_AUTH_REDIRECT_URL}/{settings.SOCIAL_AUTH_ENDPOINT}/{provider}"
                redirect_uri = f"{redirect_uri}?client_slug={client_id}"
                return (
                    await SSOOAuthClient(provider.value)
                    .oauth.create_client(provider.value)
                    .authorize_redirect(request, redirect_uri)
                )
            case _:
                return RedirectResponse(url=settings.UI_LOGIN_SCREEN)
    except Exception as e:
        logger.error(f"SSO login error for provider {provider}: {str(e)}")
        return RedirectResponse(url=settings.UI_LOGIN_SCREEN)


@router.get(
    "/{provider}",
    status_code=status.HTTP_200_OK,
    name="sso_auth_callback",
    description="callback endpoint for auth using provider",
    operation_id="sso_auth_callback",
)
async def auth(
    request: Request,
    client_slug: Annotated[str, Query()],
    service: Annotated[MicrosoftSSOService, Depends()],
    provider: Annotated[Providers, Path()],
) -> RedirectResponse:
    """
    get details by provider
    """
    try:
        match provider:
            case Providers.MICROSOFT:
                try:
                    user_data = {}
                    # Get access token
                    token = (
                        await SSOOAuthClient(provider.value)
                        .oauth.create_client(provider.value)
                        .authorize_access_token(request)
                    )
                    if not token:
                        logger.error("Failed to get access token from Microsoft")
                        return RedirectResponse(url=settings.UI_LOGIN_SCREEN)

                    # Get ID token claims
                    user_data.update(
                        await SSOOAuthClient(provider.value)
                        .oauth.create_client(provider.value)
                        .parse_id_token(token, nonce=request.session.get("nonce"))
                    )

                    # Get user info
                    user_data.update(
                        await SSOOAuthClient(provider.value)
                        .oauth.create_client(provider.value)
                        .userinfo(token=token)
                    )

                    logger.info(
                        f"Successfully got user data from Microsoft: {user_data.get('email')}"
                    )
                    return await service.sso_user(
                        token=token.get("id_token"),
                        client_slug=client_slug,
                        **user_data,
                    )

                except OAuthError as oauth_error:
                    logger.error(
                        f"OAuth error during Microsoft callback: {str(oauth_error)}"
                    )
                    return RedirectResponse(url=settings.UI_LOGIN_SCREEN)
                except Exception as e:
                    logger.error(
                        f"Unexpected error during Microsoft callback: {str(e)}"
                    )
                    return RedirectResponse(url=settings.UI_LOGIN_SCREEN)
                finally:
                    # Clean up session
                    request.session.clear()

            case _:
                logger.warning(f"Unsupported provider in callback: {provider}")
                return RedirectResponse(url=settings.UI_LOGIN_SCREEN)
    except Exception as e:
        logger.error(f"Global error in auth callback: {str(e)}")
        return RedirectResponse(url=settings.UI_LOGIN_SCREEN)


@router.get(
    "/auth/generate-code",
    status_code=status.HTTP_200_OK,
    response_description="",
    name="generate code",
    description="endpoint for generate code",
    operation_id="generate_code",
)
async def generate_code(request: Request) -> RedirectResponse:
    """
    Open api generate code function
    """

    url = f"{settings.MICROSOFT_BASE_URL}/{settings.MICROSOFT_TENANT_ID}/oauth2/v2.0/authorize?client_id={settings.MICROSOFT_CLIENT_ID}&response_type=code&redirect_uri={settings.GENERATE_CODE_REDIRECT_URL}&response_mode=query&scope={MICROSOFT_GENERATE_CODE_SCOPE}&state=12345&sso_reload=true"
    return RedirectResponse(url=url)


@router.get(
    "/auth/generate-code/callback",
    status_code=status.HTTP_200_OK,
    name="generate code callback",
    description="callback endpoint for generate code",
    operation_id="generate_code_callback",
)
async def generate_code_callback(request: Request) -> RedirectResponse:
    """
    get details by generate code callback
    """
    code = request.query_params.get("code")
    return RedirectResponse(url=settings.CODE_REDIRECT_URL + f"?code={code}")


@router.post(
    "",
    status_code=status.HTTP_201_CREATED,
    name="Create User",
    operation_id="create-user",
    dependencies=[Depends(permission_required(["user"], ["user-management"]))],
)
async def create_user(
    body: Annotated[CreateUserRequest, Body()],
    service: Annotated[UserService, Depends()],
    user: Annotated[tuple[Users, str], Depends(current_user)],
) -> BaseResponse[CreateUserResponse]:
    """
    Creates a new user with basic information.

    Args:
        - first_name (str): The user's first name.
        - last_name (str): The user's last name.
        - phone (str): The user's phone number.
        - email (str): The user's email address.
        - reporting_manager_id (str | None): The user's reporting manager ID.

    Returns:
        - BaseResponse[CreateUserResponse]: A response containing the created user's basic information.

    Raises:
        - PhoneAlreadyExistsError: If the provided phone number already exists.
        - EmailAlreadyExistsError: If the provided email address already exists.

    """

    return BaseResponse(
        data=await service.create_simple_user(
<<<<<<< HEAD
            **body.model_dump(), user_id=user.get("user").id
        )
    )


@router.get(
    "/{user_id}",
    status_code=status.HTTP_200_OK,
    name="Get user by id",
    operation_id="get-user-by-id",
    dependencies=[Depends(permission_required(["user"], ["user-management"]))],
)
async def get_user_by_id(
    user: Annotated[tuple[Users, str], Depends(current_user)],
    user_id: Annotated[str, Path()],
    service: Annotated[UserService, Depends()],
) -> BaseResponse[ListUserResponse]:
    """
    Retrieves detailed information about a specific user by their ID.

    Args:
      - client_slug (str): The client slug means client_id or name. This is required.
      - user_id (str): The unique identifier of the user to retrieve.

    Returns:
      - BaseResponse[ListUserResponse]: A response containing the user's information.

    Raises:
      - UserNotFoundError: If no user with the provided username is found.

    """

    return BaseResponse(
        data=await service.get_user_by_id(
            client_id=user.get("client_id"), user_id=user_id
        )
    )


=======
            **body.model_dump(),
            user_id=user.get("user").id
        )
    )


@router.get(
    "", 
    status_code=status.HTTP_200_OK,
    name="Get all users",
    operation_id="get-all-users",
)
async def get_all_users(
    param: Annotated[Params, Depends()],
    service: Annotated[UserService, Depends()],
    user: Annotated[tuple[Users, str], Depends(current_user)],
    user_ids: Annotated[list[str] | None, Query()] = None,
    search: Annotated[str | None, Query()] = None,
    role: Annotated[str | None, Query()] = None,
    user_type: Annotated[str | None, Query()] = None,
    client: Annotated[str | None, Query()] = None,
    is_active: Annotated[bool | None, Query()] = None,
    sortby: Annotated[UserSortBy | None, Query()] = None,
) -> BaseResponse[Page[ListUserResponse]]:
    """
    Retrieves a paginated list of users with optional filtering and sorting.

    Args:
      - client_slug (str): The client slug means client_id or name. This is required.
      - param (Params): Pagination parameters including page number and size.
      - user_ids (list[str] | None): Optional list of user IDs to filter.
      - username (str | None): Optional filter by username.
      - email (str | None): Optional filter by email address.
      - phone (str | None): Optional filter by phone number.
      - role (str | None): Optional filter by user role.
      - type_name (str | None): Optional filter by user type.
      - sub_type (str | None): Optional filter by user sub_type.
      - is_active (bool | None): Optional filter by active status.
      - sortby (UserSortBy | None): Optional sorting field and direction.

    Returns:
      - BaseResponse[Page[ListUserResponse]]: A paginated response containing
        a list of users matching the provided criteria.

    Raises:
      - UserNotFoundError: If no user with the provided username is found.

    """

    return BaseResponse(
        data=await service.get_all_users(
            client_id=user.get("client_id"),
            page_param=param,
            user=user.get("user").id,
            user_ids=user_ids,
            search=search,
            role_slug=role,
            user_type_slug=user_type,
            client_slug=client,
            is_active=is_active,
            sortby=sortby,
        )
    )


>>>>>>> bc22b9df
@router.put(
    "/{user_id}",
    status_code=status.HTTP_200_OK,
    name="Update user",
    operation_id="update-user",
    dependencies=[Depends(permission_required(["user"], ["user-management"]))],
)
async def update_user(
    user: Annotated[tuple[Users, str], Depends(current_user)],
    body: Annotated[UpdateUserRequest, Body()],
    user_id: Annotated[str, Path()],
    service: Annotated[UserService, Depends()],
) -> BaseResponse[UpdateUserResponse]:
    """
    Updates the information of a specific user by their ID.

    Args:
      - user_id (str): The unique identifier of the user to retrieve.
      - first_name (str | None): The user's first name.
      - last_name (str | None): The user's last name.
      - phone (str | None): The user's phone number.
      - email (str | None): The user's email address.
      - reporting_manager_id (str | None): The user's reporting manager ID.
      - reason (str): The reason for the update (required).

    Returns:
      - BaseResponse[UpdateUserResponse]: A response containing the updated user data.

    Raises:
      - UserNotFoundError: If no user with the provided ID is found.
      - PhoneAlreadyExistsError: If the provided phone number already exists.
      - EmailAlreadyExistsError: If the provided email address already exists.

    """

    return BaseResponse(
        data=await service.update_simple_user(
            user_id=user_id, **body.model_dump(), current_user_id=user.get("user").id
        )
    )


@router.post(
    "/{user_id}/assign-clients",
    status_code=status.HTTP_200_OK,
    name="Assign clients to user",
    operation_id="assign-user-clients",
    dependencies=[Depends(permission_required(["user"], ["user-management"]))],
)
async def assign_user_clients(
    user: Annotated[tuple[Users, str], Depends(current_user)],
    body: Annotated[AssignUserClientsRequest, Body()],
    user_id: Annotated[str, Path()],
    service: Annotated[UserService, Depends()],
) -> BaseResponse[AssignUserClientsResponse]:
    """
    Assigns clients, roles, and user types to a user.

    Args:
        - user_id (str): The ID of the user to assign clients to.
        - assignments (list[UserClientAssignment]): List of client assignments with role and user type.

    Returns:
        - BaseResponse[AssignUserClientsResponse]: A response containing the assignment results.

    Raises:
        - UserNotFoundError: If no user with the provided ID is found.
        - RoleNotFoundError: If any of the provided role IDs do not exist.
        - UserTypeNotFoundError: If any of the provided user type IDs do not exist.

    """

    return BaseResponse(
        data=await service.assign_user_clients(
            user_id=user_id,
            assignments=body.assignments,
            current_user_id=user.get("user").id,
        )
    )


@router.patch(
    "/{user_id}/status",
    name="Make user active/Inactive",
    operation_id="change-user-status",
    status_code=status.HTTP_200_OK,
    dependencies=[Depends(permission_required(["user"], ["user-management"]))],
)
async def change_user_status(
    user: Annotated[tuple[Users, str], Depends(current_user)],
    user_id: Annotated[str, Path()],
    service: Annotated[UserService, Depends()],
) -> BaseResponse[UserStatusResponse]:
    """
    Toggles the active status of a user by their ID.

    Args:
        - client_slug (str): The client slug means client_id or name. This is required.
        - user_id (str): The ID of the user whose status is to be changed.

    Returns:
        - BaseResponse[UserStatusResponse]: A response indicating
        the user's updated status.

    Raises:
        - UserNotFoundError: If no user with the provided username is found.

    """

    return BaseResponse(
        data=await service.change_user_status(
            client_id=user.get("client_id"), user_id=user_id
        )
    )


@router.delete(
    "/{user_id}",
    status_code=status.HTTP_200_OK,
    name="delete user",
    operation_id="delete-user",
    dependencies=[Depends(permission_required(["user"], ["user-management"]))],
)
async def delete_user(
    user: Annotated[tuple[Users, str], Depends(current_user)],
    user_id: Annotated[str, Path()],
    service: Annotated[UserService, Depends()],
) -> BaseResponse[SuccessResponse]:
    """
    Deletes a user account by their ID.

    Args:
        - client_slug (str): The client slug means client_id or name. This is required.
        - user_id (str): The ID of the user whose status is to be changed.

    Returns:
        - BaseResponse[SuccessResponse]: A response indicating successful deletion of
        the user.

    Raises:
        - UserNotFoundError: If no user with the provided username is found.
    """
    return BaseResponse(
        data=await service.delete(client_id=user.get("client_id"), user_id=user_id)
    )<|MERGE_RESOLUTION|>--- conflicted
+++ resolved
@@ -126,28 +126,11 @@
 
 
 @router.get(
-    "/self", status_code=status.HTTP_200_OK, name="Get Self", operation_id="get-Self"
-)
-async def get_self(
-    user: Annotated[tuple[Users, str], Depends(current_user)],
-    service: Annotated[UserService, Depends()],
-) -> BaseResponse[UserResponse]:
-    """
-    Retrieves the profile information of the currently authenticated user.
-
-    Returns:
-        - BaseResponse[UserResponse]: A response containing the user's profile information.
-
-    """
-
-    return BaseResponse(data=await service.get_self(client_id=user.get("client_id"), user_id=user.get("user").id))
-
-
-@router.get(
     "/{user_id}",
     status_code=status.HTTP_200_OK,
     name="Get user by id",
     operation_id="get-user-by-id",
+    dependencies=[Depends(permission_required(["user"], ["user-management"]))],
 )
 async def get_user_by_id(
     user: Annotated[tuple[Users, str], Depends(current_user)],
@@ -156,9 +139,24 @@
 ) -> BaseResponse[ListUserResponse]:
     """
     Retrieves detailed information about a specific user by their ID.
-    """
-
-    return BaseResponse(data=await service.get_user_by_id(client_id=user.get("client_id"), user_id=user_id))
+
+    Args:
+      - client_slug (str): The client slug means client_id or name. This is required.
+      - user_id (str): The unique identifier of the user to retrieve.
+
+    Returns:
+      - BaseResponse[ListUserResponse]: A response containing the user's information.
+
+    Raises:
+      - UserNotFoundError: If no user with the provided username is found.
+
+    """
+
+    return BaseResponse(
+        data=await service.get_user_by_id(
+            client_id=user.get("client_id"), user_id=user_id
+        )
+    )
 
 
 @router.get(
@@ -340,113 +338,11 @@
 
     return BaseResponse(
         data=await service.create_simple_user(
-<<<<<<< HEAD
             **body.model_dump(), user_id=user.get("user").id
         )
     )
 
 
-@router.get(
-    "/{user_id}",
-    status_code=status.HTTP_200_OK,
-    name="Get user by id",
-    operation_id="get-user-by-id",
-    dependencies=[Depends(permission_required(["user"], ["user-management"]))],
-)
-async def get_user_by_id(
-    user: Annotated[tuple[Users, str], Depends(current_user)],
-    user_id: Annotated[str, Path()],
-    service: Annotated[UserService, Depends()],
-) -> BaseResponse[ListUserResponse]:
-    """
-    Retrieves detailed information about a specific user by their ID.
-
-    Args:
-      - client_slug (str): The client slug means client_id or name. This is required.
-      - user_id (str): The unique identifier of the user to retrieve.
-
-    Returns:
-      - BaseResponse[ListUserResponse]: A response containing the user's information.
-
-    Raises:
-      - UserNotFoundError: If no user with the provided username is found.
-
-    """
-
-    return BaseResponse(
-        data=await service.get_user_by_id(
-            client_id=user.get("client_id"), user_id=user_id
-        )
-    )
-
-
-=======
-            **body.model_dump(),
-            user_id=user.get("user").id
-        )
-    )
-
-
-@router.get(
-    "", 
-    status_code=status.HTTP_200_OK,
-    name="Get all users",
-    operation_id="get-all-users",
-)
-async def get_all_users(
-    param: Annotated[Params, Depends()],
-    service: Annotated[UserService, Depends()],
-    user: Annotated[tuple[Users, str], Depends(current_user)],
-    user_ids: Annotated[list[str] | None, Query()] = None,
-    search: Annotated[str | None, Query()] = None,
-    role: Annotated[str | None, Query()] = None,
-    user_type: Annotated[str | None, Query()] = None,
-    client: Annotated[str | None, Query()] = None,
-    is_active: Annotated[bool | None, Query()] = None,
-    sortby: Annotated[UserSortBy | None, Query()] = None,
-) -> BaseResponse[Page[ListUserResponse]]:
-    """
-    Retrieves a paginated list of users with optional filtering and sorting.
-
-    Args:
-      - client_slug (str): The client slug means client_id or name. This is required.
-      - param (Params): Pagination parameters including page number and size.
-      - user_ids (list[str] | None): Optional list of user IDs to filter.
-      - username (str | None): Optional filter by username.
-      - email (str | None): Optional filter by email address.
-      - phone (str | None): Optional filter by phone number.
-      - role (str | None): Optional filter by user role.
-      - type_name (str | None): Optional filter by user type.
-      - sub_type (str | None): Optional filter by user sub_type.
-      - is_active (bool | None): Optional filter by active status.
-      - sortby (UserSortBy | None): Optional sorting field and direction.
-
-    Returns:
-      - BaseResponse[Page[ListUserResponse]]: A paginated response containing
-        a list of users matching the provided criteria.
-
-    Raises:
-      - UserNotFoundError: If no user with the provided username is found.
-
-    """
-
-    return BaseResponse(
-        data=await service.get_all_users(
-            client_id=user.get("client_id"),
-            page_param=param,
-            user=user.get("user").id,
-            user_ids=user_ids,
-            search=search,
-            role_slug=role,
-            user_type_slug=user_type,
-            client_slug=client,
-            is_active=is_active,
-            sortby=sortby,
-        )
-    )
-
-
->>>>>>> bc22b9df
 @router.put(
     "/{user_id}",
     status_code=status.HTTP_200_OK,
