from enum import StrEnum
from typing import Optional

from dotenv import load_dotenv
from pydantic import Field, field_validator, model_validator
from pydantic_settings import BaseSettings

load_dotenv(override=True)


class AppEnvironment(StrEnum):
    """
    Enum representing different application environments.

    - LOCAL: Indicates that the application is running on a local machine or environment.
    - DEVELOPMENT: Indicates that the application is running in a development environment.
    - PRODUCTION: Indicates that the application is running in a production environment.
    """

    LOCAL = "Local"
    DEVELOPMENT = "Development"
    PRODUCTION = "Production"


class Settings(BaseSettings):
    """
    A settings class for the project defining all the necessary parameters within the
    app through an object.
    """

    # App variables
    ENV: Optional[AppEnvironment] = Field(None, alias="ENV")
    APP_NAME: Optional[str] = Field(None, alias="APP_NAME")
    APP_VERSION: Optional[str] = Field(None, alias="APP_VERSION")
    APP_HOST: Optional[str] = Field(None, alias="APP_HOST")
    APP_PORT: Optional[int] = Field(None, alias="APP_PORT")
    APP_DEBUG: Optional[bool] = Field(False, alias="APP_DEBUG")
    APP_CONTAINER: Optional[bool] = Field(False, alias="APP_CONTAINER")
    DECRYPT_REQUEST_TIME_CHECK: Optional[bool] = Field(
        False, alias="DECRYPT_REQUEST_TIME_CHECK"
    )

    # JWT Token variables
    JWT_SECRET_KEY: Optional[str] = Field(None, alias="JWT_SECRET_KEY")
    JWT_ALGORITHM: Optional[str] = Field(None, alias="JWT_ALGORITHM")
    COOKIES_DOMAIN: Optional[str] = Field(None, alias="COOKIES_DOMAIN")
    ACCESS_TOKEN_EXP: Optional[int] = Field(3600, alias="ACCESS_TOKEN_EXP")
    REFRESH_TOKEN_EXP: Optional[int] = Field(86400, alias="REFRESH_TOKEN_EXP")

    DATABASE_USER: Optional[str] = Field(None, alias="DATABASE_USER")
    DATABASE_PASSWORD: Optional[str] = Field(None, alias="DATABASE_PASSWORD")
    DATABASE_HOST: Optional[str] = Field(None, alias="DATABASE_HOST")
    DATABASE_PORT: Optional[str] = Field(None, alias="DATABASE_PORT")
    DATABASE_NAME: Optional[str] = Field(None, alias="DATABASE_NAME")
    DATABASE_URL: Optional[str] = Field(None, alias="DATABASE_URL")

    # Microsoft SSO Settings
    MICROSOFT_GRAPH_URL: Optional[str] = Field(None, alias="MICROSOFT_GRAPH_URL")
    MICROSOFT_CLIENT_ID: Optional[str] = Field(None, alias="MICROSOFT_CLIENT_ID")
    MICROSOFT_CLIENT_SECRET: Optional[str] = Field(
        None, alias="MICROSOFT_CLIENT_SECRET"
    )
    MICROSOFT_METADATA_URL: Optional[str] = Field(None, alias="MICROSOFT_METADATA_URL")
    MICROSOFT_SCOPE: Optional[str] = Field(None, alias="MICROSOFT_SCOPE")
    MICROSOFT_TOKEN_URL: Optional[str] = Field(None, alias="MICROSOFT_TOKEN_URL")
    SOCIAL_AUTH_ENDPOINT: Optional[str] = Field(None, alias="SOCIAL_AUTH_ENDPOINT")
    SOCIAL_AUTH_REDIRECT_URL: Optional[str] = Field(
        None, alias="SOCIAL_AUTH_REDIRECT_URL"
    )
    MICROSOFT_BASE_URL: Optional[str] = Field(None, alias="MICROSOFT_BASE_URL")
    MICROSOFT_TENANT_ID: Optional[str] = Field(None, alias="MICROSOFT_TENANT_ID")

    GENERATE_CODE_REDIRECT_URL: Optional[str] = Field(
        None, alias="GENERATE_CODE_REDIRECT_URL"
    )
    CODE_REDIRECT_URL: Optional[str] = Field(None, alias="CODE_REDIRECT_URL")

    CELERY_BROKER_URL: Optional[str] = Field(None, alias="CELERY_BROKER_URL")
    CELERY_RESULT_BACKEND: Optional[str] = Field(None, alias="CELERY_RESULT_BACKEND")

    ACTIVATE_WORKER_SENTRY: Optional[bool] = Field(
        False, alias="ACTIVATE_WORKER_SENTRY"
    )

    LOGIN_REDIRECT_URL: Optional[str] = Field(None, alias="LOGIN_REDIRECT_URL")
    UI_LOGIN_SCREEN: Optional[str] = Field(None, alias="UI_LOGIN_SCREEN")
    LOGIN_REDIRECT_URL_ERROR: Optional[str] = Field(
        None, alias="LOGIN_REDIRECT_URL_ERROR"
    )

    MASTER_ENUM_FILE_PATH: Optional[str] = Field(None, alias="MASTER_ENUM_FILE_PATH")

    REDIS_URL: Optional[str] = Field(None, alias="REDIS_URL")

    PRIVATE_PUBLIC_KEY_PATH: Optional[str] = Field(
        None, alias="PRIVATE_PUBLIC_KEY_PATH"
    )
    PUBLIC_KEY_PATH: Optional[str] = Field(None, alias="PUBLIC_KEY_PATH")

    ENCRYPTION_KEY: Optional[str] = Field(None, alias="ENCRYPTION_KEY")
    SECRET_KEY: Optional[str] = Field(None, alias="SECRET_KEY")

<<<<<<< HEAD
    WORKER_POOL: Optional[str] = Field(None, alias="WORKER_POOL")
=======
    AICB_URL: Optional[str] = Field(None, alias="AICB_URL")
    AICB_USERNAME: Optional[str] = Field(None, alias="AICB_USERNAME")
    AICB_PASSWORD: Optional[str] = Field(None, alias="AICB_PASSWORD")

    IS_SINGLE_DEVICE_LOGIN_ENABLED: Optional[bool] = Field(
        False, alias="IS_SINGLE_DEVICE_LOGIN_ENABLED"
    )
>>>>>>> 302e290b

    model_config = {"env_file": ".env", "extra": "ignore"}

    # Add a root validator for required fields
    @model_validator(mode="after")
    def validate_required(self):
        """
        Validate the required fields for the application.
        """
        required_fields = [
            "ENV",
            "JWT_SECRET_KEY",
            "JWT_ALGORITHM",
            "DATABASE_USER",
            "DATABASE_PASSWORD",
            "DATABASE_HOST",
            "DATABASE_PORT",
            "DATABASE_NAME",
        ]
        missing = [field for field in required_fields if not getattr(self, field)]
        if missing:
            raise ValueError(
                f"Missing required environment variables: {', '.join(missing)}"
            )
        return self

    @field_validator("DATABASE_URL", mode="before")
    def assemble_db_url(cls, val, values) -> str:
        """
        Create a Database URL from the settings provided in the .env file.
        """
        if isinstance(val, str) and val:
            return val

        database_user = values.data.get("DATABASE_USER")
        database_password = values.data.get("DATABASE_PASSWORD")
        database_host = values.data.get("DATABASE_HOST")
        database_port = values.data.get("DATABASE_PORT")
        if database_port:
            database_port = str(database_port).replace('"', "")
        database_name = values.data.get("DATABASE_NAME")

        if not all(
            [
                database_user,
                database_password,
                database_host,
                database_port,
                database_name,
            ]
        ):
            raise ValueError("Incomplete database connection information")

        return (
            f"postgresql+asyncpg://"
            f"{database_user}:{database_password}@{database_host}:{database_port}/{database_name}"
        )

    @property
    def is_production(self) -> bool:
        """
        Check if the app is running in production mode.
        """
        return self.ENV == AppEnvironment.PRODUCTION

    @property
    def is_development(self) -> bool:
        """
        Check if the app is running in development mode.
        """
        return self.ENV == AppEnvironment.DEVELOPMENT

    @property
    def is_local(self) -> bool:
        """
        Check if the app is running in local mode.
        """
        return self.ENV == AppEnvironment.LOCAL


settings = Settings()<|MERGE_RESOLUTION|>--- conflicted
+++ resolved
@@ -100,9 +100,6 @@
     ENCRYPTION_KEY: Optional[str] = Field(None, alias="ENCRYPTION_KEY")
     SECRET_KEY: Optional[str] = Field(None, alias="SECRET_KEY")
 
-<<<<<<< HEAD
-    WORKER_POOL: Optional[str] = Field(None, alias="WORKER_POOL")
-=======
     AICB_URL: Optional[str] = Field(None, alias="AICB_URL")
     AICB_USERNAME: Optional[str] = Field(None, alias="AICB_USERNAME")
     AICB_PASSWORD: Optional[str] = Field(None, alias="AICB_PASSWORD")
@@ -110,7 +107,8 @@
     IS_SINGLE_DEVICE_LOGIN_ENABLED: Optional[bool] = Field(
         False, alias="IS_SINGLE_DEVICE_LOGIN_ENABLED"
     )
->>>>>>> 302e290b
+
+    WORKER_POOL: Optional[str] = Field(None, alias="WORKER_POOL")
 
     model_config = {"env_file": ".env", "extra": "ignore"}
 
