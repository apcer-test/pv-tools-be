--- conflicted
+++ resolved
@@ -100,12 +100,9 @@
 LOOKUP_STATUS_UPDATED_SUCCESSFULLY = "Lookup status updated successfully"
 LOOKUP_VALUE_UPDATED_SUCCESSFULLY = "Lookup value updated successfully"
 INVALID_NF_UPDATE_REQUEST = "Invalid nf-list update request"
-<<<<<<< HEAD
 CLIENT_NOT_FOUND = "Client not found"
 MICROSOFT_CREDENTIALS_UPDATED_SUCCESSFULLY = (
     "Microsoft credentials updated successfully"
 )
-=======
 INVALID_USERNAME_PASSWORD = "Invalid username or password"
-USER_DUPLICATE_CLIENT_ASSIGNMENT = "User duplicate client assignment not allowed"
->>>>>>> 302e290b
+USER_DUPLICATE_CLIENT_ASSIGNMENT = "User duplicate client assignment not allowed"