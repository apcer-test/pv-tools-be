from enum import IntEnum, StrEnum

ACCESS = "access"
REFRESH = "refresh"


class ErrorMessage(StrEnum):
<<<<<<< HEAD
    """This class represents the error messages for the application."""
=======
    """
    Error messages for the API
    """
>>>>>>> 302e290b

    INVALID_JWT_TOKEN = "Invalid Token"  # noqa: S105
    EXPIRED_TOKEN = "Expired Token"  # noqa: S105
    UNAUTHORIZED = "Unauthorized"
    SOMETHING_WENT_WRONG = "Something went wrong"
    FORBIDDEN = "Forbidden"
    NAIVE_DATETIME_NOT_ALLOWED = "Naive datetime is disallowed"


class SortType(StrEnum):
<<<<<<< HEAD
    """This class represents the sort type for the application."""
=======
    """
    Sort types for the API
    """
>>>>>>> 302e290b

    ASC = "ASC"
    DSC = "DSC"


class RedisTTL(IntEnum):
    """
    Redis TTL for the API
    """

    AICB_MEDDRA_VERSION_LIST = 3600  # 3600s = 1h<|MERGE_RESOLUTION|>--- conflicted
+++ resolved
@@ -5,13 +5,7 @@
 
 
 class ErrorMessage(StrEnum):
-<<<<<<< HEAD
     """This class represents the error messages for the application."""
-=======
-    """
-    Error messages for the API
-    """
->>>>>>> 302e290b
 
     INVALID_JWT_TOKEN = "Invalid Token"  # noqa: S105
     EXPIRED_TOKEN = "Expired Token"  # noqa: S105
@@ -22,13 +16,7 @@
 
 
 class SortType(StrEnum):
-<<<<<<< HEAD
     """This class represents the sort type for the application."""
-=======
-    """
-    Sort types for the API
-    """
->>>>>>> 302e290b
 
     ASC = "ASC"
     DSC = "DSC"
