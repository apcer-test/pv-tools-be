--- conflicted
+++ resolved
@@ -1,10 +1,7 @@
 from contextlib import asynccontextmanager
 
 from cryptography.hazmat.primitives import serialization
-<<<<<<< HEAD
 # from fastapi_limiter import FastAPILimiter
-=======
->>>>>>> da83d809
 
 from config import settings
 
